--- conflicted
+++ resolved
@@ -142,38 +142,23 @@
         self.alpha_tilde=lambda_update[self.num_params-2:self.num_params-1]
         self.beta=lambda_update[self.num_params-1:self.num_params]
 
-<<<<<<< HEAD
-    def get_target_dist(self):
-        zz=tf.Variable(np.linspace(-6,6,1000),dtype='float32')
+    def get_target_dist(self, num=1000):
+        zz=tf.Variable(np.linspace(-6,6,num),dtype='float32')
         if self.using_epsilon:
             z_epsilon=tf.Variable(zz+self.epsilon)
             q_dist,ww=eval_variational_dist_epsilon(z=zz,z_epsilon=z_epsilon,a=to_a(self.a_tilde), b=self.b, theta=to_theta(self.theta_delta), alpha=to_alpha(self.alpha_tilde), beta=self.beta, beta_dist=self.beta_dist)
         else:
             q_dist,ww=eval_variational_dist(z=zz,a=to_a(self.a_tilde), b=self.b, theta=to_theta(self.theta_delta), alpha=to_alpha(self.alpha_tilde), beta=self.beta, beta_dist=self.beta_dist)
-=======
-    def get_target_dist(self, num=1000):
-        zz=tf.Variable(np.linspace(-6,6,num),dtype='float32')
-        epsilon=tf.constant(0.001)
-        z_epsilon=tf.Variable(zz+epsilon)
-        q_dist,ww=eval_variational_dist(z=zz,z_epsilon=z_epsilon,a=to_a(self.a_tilde), b=self.b, theta=to_theta(self.theta_delta), alpha=to_alpha(self.alpha_tilde), beta=self.beta, beta_dist=self.beta_dist, beta_dist_dash=self.beta_dist_dash)
->>>>>>> fb44d1d3
         return q_dist,ww
 
     def get_target_dist_for_z(self,z):
-<<<<<<< HEAD
         if self.using_epsilon:
             z_epsilon=tf.Variable(z+self.epsilon)
             q_dist,ww=eval_variational_dist_epsilon(z=z,z_epsilon=z_epsilon,a=to_a(self.a_tilde), b=self.b, theta=to_theta(self.theta_delta), alpha=to_alpha(self.alpha_tilde), beta=self.beta, beta_dist=self.beta_dist)
         else:
             q_dist,ww=eval_variational_dist(z=z,a=to_a(self.a_tilde), b=self.b, theta=to_theta(self.theta_delta), alpha=to_alpha(self.alpha_tilde), beta=self.beta, beta_dist=self.beta_dist)
 
-        return q_dist
-=======
-        epsilon=tf.constant(0.001)
-        z_epsilon=tf.Variable(z+epsilon)
-        q_dist,ww=eval_variational_dist(z=z,z_epsilon=z_epsilon,a=to_a(self.a_tilde), b=self.b, theta=to_theta(self.theta_delta), alpha=to_alpha(self.alpha_tilde), beta=self.beta, beta_dist=self.beta_dist, beta_dist_dash=self.beta_dist_dash)
         return q_dist, ww
->>>>>>> fb44d1d3
 
     def get_sample_w(self):
         z_sample = tfd.Normal(loc=0., scale=1.).sample()
